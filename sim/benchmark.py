--- conflicted
+++ resolved
@@ -191,15 +191,8 @@
         plt.ylabel(self.benchmark_type.y_label)
         if do_show_plot:
             if archive:
-<<<<<<< HEAD
-                plt.title(archive.execution_time_string + "\n" + self.benchmark_type.title)
-                plt.savefig(archive.plot_path + "benchmark_" + self.benchmark_type.value + ".pdf")
-                plt.savefig(archive.plot_path + "benchmark_" + self.benchmark_type.value + ".png")
-            plt.draw()
-=======
                 archive.write_plot(self.benchmark_type.title, "benchmark_" + self.benchmark_type.value)
             plt.show()
->>>>>>> 3f2fb260
 
 def plot_benchmark_comparison(archive, archive_times, legend, title):
     """
@@ -401,15 +394,8 @@
 
     plt.xlabel("Execution speed (simulations per second)")
     if archive:
-<<<<<<< HEAD
-        plt.title(archive.execution_time_string + "\nParallelisation speed for various devices")
-        plt.savefig(archive.plot_path + "benchmark_device_aggregate.pdf")
-        plt.savefig(archive.plot_path + "benchmark_device_aggregate.png")
-    plt.draw()
-=======
         archive.write_plot("Parallelisation speed for various devices", "benchmark_device_aggregate")
     plt.show()
->>>>>>> 3f2fb260
     
 
 def new_benchmark_device(archive, signal, frequency, state_properties):
@@ -489,15 +475,8 @@
     
     plt.xlabel("Speedup compared to single CPU thread")
     if archive:
-<<<<<<< HEAD
-        plt.title(archive.execution_time_string + "\nParallelisation speed up for various devices")
-        plt.savefig(archive.plot_path + "benchmark_device.pdf")
-        plt.savefig(archive.plot_path + "benchmark_device.png")
-    plt.draw()
-=======
         archive.write_plot("Parallelisation speed up for various devices", "benchmark_device")
     plt.show()
->>>>>>> 3f2fb260
 
     plt.figure()
     plt.subplots_adjust(left=0.3, right=0.95, top=0.85, bottom=0.1)
@@ -507,15 +486,8 @@
     plt.text(speed_up_first[2], 2, " {:.1f}x speedup \n {:.1f}ms per sim ".format(speed_up_first[2], execution_time_first[2]*1e3), ha = "right", va = "center", color = "w")
     plt.xlabel("Speedup compared to single CPU thread")
     if archive:
-<<<<<<< HEAD
-        plt.title(archive.execution_time_string + "\nParallelisation speed up for various devices,\nfirst run")
-        plt.savefig(archive.plot_path + "benchmark_device_first.pdf")
-        plt.savefig(archive.plot_path + "benchmark_device_first.png")
-    plt.draw()
-=======
         archive.write_plot("Parallelisation speed up for various devices,\nfirst run", "benchmark_device_first")
     plt.show()
->>>>>>> 3f2fb260
 
     return
 
