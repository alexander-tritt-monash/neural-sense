import numpy as np
import matplotlib.pyplot as plt
# import matplotlib
# matplotlib.use("tkagg")
# import sys, getopt      # Command line arguments
from numba import cuda  # GPU code
import colorama         # Colourful terminal
colorama.init()

# The different pieces that make up this sensing code
import archive as arch              # Saving results and configurations
from archive import handle_arguments

import test_signal                  # The properties of the magnetic signal, used for simulations and reconstructions
import spinsim                      # Main simulation package
import reconstruction as recon      # Uses compressive sensing to reconstruct the a magnetic signal
import sim
import util

if __name__ == "__main__":
    # This will be recorded in the HDF5 file to give context for what was being tested
    description_of_test = "Adiabatic sweep"

    # Check to see if there is a compatible GPU
    if cuda.list_devices():
        print("\033[32mUsing cuda device {}\033[0m".format(cuda.list_devices()[0].name.decode('UTF-8')))
    else:
        print("\033[31mNo cuda devices found. System is incompatible. Exiting...\033[0m")
        exit()

    profile_state, archive_path = handle_arguments()

    # === Initialise ===
    # cuda.profile_start()
    np.random.seed()

    # === Make archive ===
    archive = arch.Archive(archive_path, description_of_test, profile_state)
    if profile_state != arch.ProfileState.ARCHIVE:
        archive.new_archive_file()

        # # === Scaled protocol ===
        # scaled_frequency = 5000
        # scaled_density = 1/25
        # scaled_samples = 10
        # scaled_amplitude = 800
        # scaled_sweep = [1003, 7500]
        # scaled_time_step = 1/(scaled_frequency*scaled_samples)
        # # scaled_sweep = [0, scaled_samples*scaled_density/2]

        # scaled_time_end = 1/(scaled_frequency*scaled_density)
        # scaled_pulse_time = 0.2333333*scaled_time_end
        # scaled_frequency_step = scaled_density*scaled_frequency/2

        # === Make signal ===
<<<<<<< HEAD
        # time_properties = test_signal.TimeProperties(5e-8, 1e-8, 1e-8, [0, 0.01])
        # time_properties = test_signal.TimeProperties(5e-7, 1e-7, 1e-8, [0, 0.1])
        time_properties = test_signal.TimeProperties(5e-7, 1e-7, 1e-8, [0, 0.11])
        # time_properties = test_signal.TimeProperties(5e-6, 1e-7, 1e-8, [0, 0.21])
        # time_properties = test_signal.TimeProperties(5e-7, 1e-7, 1e-8, [0, 1.01])
        signal = test_signal.TestSignal(
            # [],
            [test_signal.NeuralPulse(0.02333333, 70.0, 1000), test_signal.NeuralPulse(0.0444444444, 70.0, 1000)],
            # [test_signal.NeuralPulse(0.02333333, 70.0, 1000)],
            # [],
            [test_signal.SinusoidalNoise.new_line_noise([0.0, 0.0, 500.0])],
=======
        # time_properties = test_signal.TimeProperties(5e-7, 1e-8, 1e-8, [0, 0.0001])
        # time_properties_reconstruction = test_signal.TimeProperties(5e-7, 1e-8, 1e-8, [0, 0.0001])

        time_properties = test_signal.TimeProperties(5e-7, 1e-7, 1e-8, [0, 0.1])
        time_properties_reconstruction = test_signal.TimeProperties(5e-7, 1e-7, 1e-8, [0, 0.1])

        # time_properties = test_signal.TimeProperties(5e-7, 1e-7, 1e-8, [0, scaled_time_end + 0.02])
        # time_properties_reconstruction = test_signal.TimeProperties(scaled_time_step, 1e-7, 1e-8, [0, scaled_time_end])

        signal = test_signal.TestSignal(
            # [],
            # [test_signal.NeuralPulse(0.02333333, 70.0, 1000), test_signal.NeuralPulse(0.0444444444, 70.0, 1000)],
            [test_signal.NeuralPulse(0.02333333, 70.0, 1000)],
            # [test_signal.NeuralPulse(scaled_pulse_time, scaled_amplitude, scaled_frequency)],
            [],
            # [test_signal.SinusoidalNoise.new_line_noise([0.0, 0.0, 500.0])],
>>>>>>> 19ef7a2e
            time_properties
        )
        signal_reconstruction = test_signal.TestSignal(
            # [],
            # [test_signal.NeuralPulse(0.02333333, 70.0, 1000), test_signal.NeuralPulse(0.0444444444, 70.0, 1000)],
            [test_signal.NeuralPulse(0.02333333, 70.0, 1000)],
            # [test_signal.NeuralPulse(scaled_pulse_time, scaled_amplitude, scaled_frequency)],
            [],
            # [test_signal.SinusoidalNoise.new_line_noise([0.0, 0.0, 500.0])],
            time_properties_reconstruction
        )

        # === Make state ===
        # [0.5, 1/np.sqrt(2), 0.5]
        state_properties = sim.manager.StateProperties(spinsim.SpinQuantumNumber.ONE)

        cuda.profile_start()
        
        # # === Run simulations ===
        # # frequency = np.arange(70, 3071, 30)
        # # frequency = np.arange(250, 2251, 3)
        # # frequency = np.arange(250, 2000, 10.0)
        # # frequency = np.arange(250, 2251, 50)
        # # frequency = np.arange(250, 2251, 460e3/1e5)
        # # frequency = np.arange(990, 1010, 0.02)
        # # frequency = np.arange(253, 3251, 30)
        # frequency = np.arange(1000, 1003, 1)
        # # frequency = np.arange(1000, 1001, 1)
        # # frequency = np.arange(0, 1000000, 1)
        # # frequency = np.arange(scaled_sweep[0], min(max(scaled_sweep[1], 0), scaled_samples*scaled_frequency/2), scaled_frequency_step)

        # simulation_manager = sim.manager.SimulationManager(signal, frequency, archive, state_properties = state_properties, measurement_method = sim.manager.MeasurementMethod.HARD_PULSE, signal_reconstruction = signal_reconstruction)
        # simulation_manager.evaluate(True, False)

        # # === Experiment results ===
        # experiment_results = arch.ExperimentResults.new_from_simulation_manager(simulation_manager)
        # # experiment_results = arch.ExperimentResults.new_from_archive_time(archive, "20210421T174119")
        # experiment_results.write_to_archive(archive)
        # experiment_results.plot(archive, signal_reconstruction)

        # # === Make reconstructions ===
        # reconstruction = recon.Reconstruction(signal_reconstruction.time_properties)
        # reconstruction.read_frequencies_from_experiment_results(experiment_results, number_of_samples = min(10000, experiment_results.frequency.size))
        # # reconstruction.read_frequencies_from_test_signal(signal_reconstruction, number_of_samples = 139)
        # reconstruction.evaluate_ista()
        # # reconstruction.evaluateISTAComplete()
        # reconstruction.plot(archive, signal_reconstruction)
        # reconstruction.write_to_file(archive.archive_file)

        # === ===                      === ===
        # === === Benchmarks and tests === ===
        # === ===                      === ===

        # # === Time step fine test ===
        # # time_step_fine = [5e-9, 1e-8, 2e-8, 2.5e-8, 4e-8, 5e-8, 1e-7, 2e-7, 2.5e-7, 4e-7, 5e-7, 1e-6, 2e-6, 2.5e-6, 5e-6]
        # # time_step_fine = time_properties.time_step_coarse/np.floor(np.logspace(np.log10(200), np.log10(1), 50))
        # # frequency = np.arange(50, 3051, 300)
        # # time_step_fine = time_properties.time_step_coarse/np.floor(np.logspace(np.log10(200), np.log10(1), 10))
        # # frequency = np.arange(50, 3051, 300)
        # # frequency = np.arange(1000, 1003, 5)
        # # sim.benchmark.new_benchmark_time_step_fine(archive, signal, frequency, time_step_fine, state_properties)

        # # === Fit detuning ===
        # frequency = np.logspace(2.3, 5.3, 50)*0 + 10000
        # # util.fit_frequency_shift(archive, signal, frequency, state_properties)
        # detuning = np.linspace(-25, -15, frequency.size)
        # util.fit_frequency_detuning(archive, signal, frequency, detuning, state_properties)

        # # === Time test ===
        # frequency = np.arange(50, 3051, 1000)
        # sim.benchmark.new_benchmark_device(archive, signal, frequency, state_properties)

        # # === Device aggregate ===
        # sim.benchmark.new_benchmark_device_aggregate(archive, ["20201208T132324", "20201214T183902"])

        # # === Time step source test ===
        # time_step_source = np.logspace(-9, -6, 50)
        # frequency = np.arange(50, 3051, 300)
        # # frequency = np.arange(1000, 1003, 5)
        # sim.benchmark.new_benchmark_time_step_source(archive, signal, frequency, state_properties, time_step_source)

        # === Benchmark comparison ===
        # # spinsim.benchmark.plot_benchmark_comparison(archive, ["20201113T173915", "20201113T202948", "20201113T204017", "20201113T205415", "20201113T210439", "20201113T211136"], ["CF4 RF", "CF4 LF", "HS RF", "HS LF", "MP RF", "MP LF"], "Effect of integration method on fine timestep benchmark (spin one)")

        # sim.benchmark.plot_benchmark_comparison(archive, ["20201116T110647", "20201116T111313", "20201116T111851", "20201116T112430", "20201116T112932", "20201116T113330"], ["CF4 RF", "CF4 LF", "HS RF", "HS LF", "MP RF", "MP LF"], "Effect of integration method on fine timestep benchmark\n(spin half, lie trotter)")

        # sim.benchmark.plot_benchmark_comparison(archive, ["20201119T181459", "20201119T181809", "20201119T182040", "20201119T182334", "20201119T182612", "20201119T182817"], ["CF4 RF", "CF4 LF", "HS RF", "HS LF", "MP RF", "MP LF"], "Effect of integration method on fine timestep benchmark\n(spin half, analytic)")

        # # === Trotter test ===
        # sim.benchmark.new_benchmark_trotter_cutoff_matrix(archive, np.arange(80, 0, -4), 1e1)
        # # frequency = np.arange(50, 3051, 300)
        # # frequency = np.arange(50, 3051, 30)
        # # newBenchmark_trotter_cutoff(archive, signal, frequency, np.arange(60, 0, -4))

        # === ===                     === ===
        # === === External benchmarks === ===
        # === ===                     === ===

        time_step_fines = [1.e-9, 1.26896e-9, 1.61026e-9, 2.04336e-9, 2.59294e-9, 3.29034e-9, 4.17532e-9, 5.29832e-9, 6.72336e-9, 8.53168e-9, 1.08264e-8, 1.37382e-8, 1.74333e-8, 2.21222e-8, 2.80722e-8, 3.56225e-8, 4.52035e-8, 5.73615e-8, 7.27895e-8, 9.23671e-8, 1.1721e-7, 1.48735e-7, 1.88739e-7, 2.39503e-7, 3.0392e-7, 3.85662e-7, 4.8939e-7, 6.21017e-7, 7.88046e-7, 1.e-6]
        # frequency = np.asarray([1000], dtype = np.float64)

        # # === SciPy Benchmark ===
        # # time_step_fine = time_properties.time_step_coarse/np.floor(np.logspace(np.log10(200), np.log10(1), 20))
        # sim.benchmark.new_benchmark_scipy(archive, signal, frequency, time_step_fines, state_properties)

        # # === Mathematica Benchmark ===
        # time_step_fines = [1.e-9, 1.26896e-9, 1.61026e-9, 2.04336e-9, 2.59294e-9, 3.29034e-9, 4.17532e-9, 5.29832e-9, 6.72336e-9, 8.53168e-9, 1.08264e-8, 1.37382e-8, 1.74333e-8, 2.21222e-8, 2.80722e-8, 3.56225e-8, 4.52035e-8, 5.73615e-8, 7.27895e-8, 9.23671e-8, 1.1721e-7, 1.48735e-7, 1.88739e-7, 2.39503e-7, 3.0392e-7, 3.85662e-7, 4.8939e-7, 6.21017e-7, 7.88046e-7, 1.e-6]
        # errors = [0, 1.27648e-7, 1.71067e-7, 3.52869e-7, 1.10268e-7, 4.21367e-7, 4.86085e-7, 2.79164e-7, 2.02119e-6, 1.54471e-6, 1.62444e-6, 3.49334e-6, 0.0000156213, 0.0000836096, 0.000454502, 0.00249248, 0.00503788, 0.00503797, 0.00510717, 0.0051067, 0.00510602, 0.00510511, 0.00510396, 0.00510275, 0.0051019, 0.0051023, 0.00510479, 0.00510821, 0.00510659, 0.00510244]
        # execution_times = [631.373, 810.259, 553.893, 394.797, 290.008, 216.053, 163.82, 145.432, 115.548, 90.8332, 72.04, 56.8771, 44.3481, 35.5904, 28.4812, 22.2169, 20.1843, 20.2888, 20.1585, 20.2421, 20.1293, 20.0051, 20.0887, 20.2273, 20.0593, 20.1271, 20.2015, 20.1939, 20.1278, 20.1355]
        # sim.benchmark.new_benchmark_mathematica(archive, time_step_fines, errors, execution_times)

        # === Spinsim Benchmark ===
        frequency = np.asarray([1000, 1000], dtype = np.float64)
        # sim.benchmark.new_benchmark_time_step_fine(archive, signal, frequency, time_step_fines, state_properties)
        sim.benchmark.new_benchmark_spinsim(archive, signal, frequency, time_step_fines, state_properties)

        # === Clean up ===
        archive.close_archive_file()
        cuda.profile_stop()
        cuda.close()
        plt.show()<|MERGE_RESOLUTION|>--- conflicted
+++ resolved
@@ -53,19 +53,6 @@
         # scaled_frequency_step = scaled_density*scaled_frequency/2
 
         # === Make signal ===
-<<<<<<< HEAD
-        # time_properties = test_signal.TimeProperties(5e-8, 1e-8, 1e-8, [0, 0.01])
-        # time_properties = test_signal.TimeProperties(5e-7, 1e-7, 1e-8, [0, 0.1])
-        time_properties = test_signal.TimeProperties(5e-7, 1e-7, 1e-8, [0, 0.11])
-        # time_properties = test_signal.TimeProperties(5e-6, 1e-7, 1e-8, [0, 0.21])
-        # time_properties = test_signal.TimeProperties(5e-7, 1e-7, 1e-8, [0, 1.01])
-        signal = test_signal.TestSignal(
-            # [],
-            [test_signal.NeuralPulse(0.02333333, 70.0, 1000), test_signal.NeuralPulse(0.0444444444, 70.0, 1000)],
-            # [test_signal.NeuralPulse(0.02333333, 70.0, 1000)],
-            # [],
-            [test_signal.SinusoidalNoise.new_line_noise([0.0, 0.0, 500.0])],
-=======
         # time_properties = test_signal.TimeProperties(5e-7, 1e-8, 1e-8, [0, 0.0001])
         # time_properties_reconstruction = test_signal.TimeProperties(5e-7, 1e-8, 1e-8, [0, 0.0001])
 
@@ -82,7 +69,6 @@
             # [test_signal.NeuralPulse(scaled_pulse_time, scaled_amplitude, scaled_frequency)],
             [],
             # [test_signal.SinusoidalNoise.new_line_noise([0.0, 0.0, 500.0])],
->>>>>>> 19ef7a2e
             time_properties
         )
         signal_reconstruction = test_signal.TestSignal(
