--- conflicted
+++ resolved
@@ -243,13 +243,8 @@
             cmap = "inferno"
         )
         plt.xlabel("Time (s)")
-<<<<<<< HEAD
         plt.ylabel("Frequency (kHz)")
-        plt.show()
-=======
-        plt.ylabel("Frequency (Hz)")
-        plt.draw()
->>>>>>> 19ef7a2e
+        plt.draw()
 
     def write_to_file(self, archive):
         pass
